--- conflicted
+++ resolved
@@ -359,8 +359,6 @@
 
 
 def get_bg_data(bg_map, n_vertices):
-<<<<<<< HEAD
-=======
     """Get bg_data for bg_map and check if its number of vertices comply with
     n_vertices.
        If bg_map is None,  return an array of n_vertices elements with value
@@ -368,7 +366,6 @@
        If bg_map is not None, but number of vertices is not equal to
     n_vertices, raise ValueError.
     """
->>>>>>> 1da5cf52
     if bg_map is None:
         bg_data = np.ones(n_vertices) * 0.5
     else:
