--- conflicted
+++ resolved
@@ -120,16 +120,6 @@
         params["cbar_tick_format"] = "%i"
 
 
-<<<<<<< HEAD
-def _normalize_bg_data(bg_data):
-    bg_vmin, bg_vmax = np.min(bg_data), np.max(bg_data)
-    if bg_vmin < 0 or bg_vmax > 1:
-        bg_norm = Normalize(vmin=bg_vmin, vmax=bg_vmax)
-        bg_data = bg_norm(bg_data)
-    return bg_data
-
-
-=======
 def _normalize_bg_data(data):
     """Normalize specified ``data`` and return.
 
@@ -151,7 +141,6 @@
 
 
 # TODO (nilearn >= 0.13.0) remove
->>>>>>> 1da5cf52
 def _apply_darkness(data, darkness):
     if darkness is not None:
         data *= darkness
@@ -180,10 +169,6 @@
 
     # scale background map if need be
     bg_data = _normalize_bg_data(bg_data)
-<<<<<<< HEAD
-    bg_data = _apply_darkness(bg_data, darkness)
-=======
->>>>>>> 1da5cf52
 
     # TODO (nilearn >= 0.13.0) remove
     bg_data = _apply_darkness(bg_data, darkness)
@@ -263,10 +248,6 @@
     bg_faces = np.mean(bg_data[faces], axis=1)
     # scale background map if need be
     bg_faces = _normalize_bg_data(bg_faces)
-<<<<<<< HEAD
-    bg_faces = _apply_darkness(bg_faces, darkness)
-=======
->>>>>>> 1da5cf52
 
     # TODO (nilearn >= 0.13.0) remove
     bg_faces = _apply_darkness(bg_faces, darkness)
@@ -571,16 +552,9 @@
 
             # in rare cases where plotting an image of zeroes
             # this avoids a matplolib error
-<<<<<<< HEAD
             if cbar_vmax == cbar_vmin == 0:
                 cbar_vmax = 1
                 cbar_vmin = -1
-=======
-            if cbar_vmax == cbar_vmin:
-                cbar_vmax += 1
-                cbar_vmin += -1
-
->>>>>>> 1da5cf52
             ticks = _get_ticks(
                 cbar_vmin, cbar_vmax, cbar_tick_format, threshold
             )
