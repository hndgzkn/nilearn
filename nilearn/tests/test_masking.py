--- conflicted
+++ resolved
@@ -13,16 +13,10 @@
 
 from nilearn import masking
 from nilearn.masking import (compute_epi_mask, compute_multi_epi_mask,
-<<<<<<< HEAD
-                             compute_background_mask, unmask, _unmask_3d,
-                             _unmask_4d, intersect_masks, MaskWarning,
-                             _extrapolate_out_mask)
-=======
                              compute_background_mask, compute_gray_matter_mask,
                              compute_multi_gray_matter_mask,
                              unmask, _unmask_3d, _unmask_4d, intersect_masks,
-                             MaskWarning)
->>>>>>> 17827bb5
+                             MaskWarning, _extrapolate_out_mask)
 from nilearn._utils.testing import (write_tmp_imgs, assert_raises_regex)
 from nilearn._utils.exceptions import DimensionError
 from nilearn.input_data import NiftiMasker
