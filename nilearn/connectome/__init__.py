"""
Tools for computing functional connectivity matrices and also
implementation of algorithm for sparse multi subjects learning
of Gaussian graphical models.
"""

from .connectivity_matrices import (sym_matrix_to_vec, vec_to_sym_matrix,
                                    sym_to_vec, ConnectivityMeasure,
                                    cov_to_corr, prec_to_partial)

from .group_sparse_cov import (GroupSparseCovariance,
                               GroupSparseCovarianceCV,
                               group_sparse_covariance)

from .rena_clustering import ReNA

__all__ = ['sym_matrix_to_vec', 'vec_to_sym_matrix', 'sym_to_vec',
           'ConnectivityMeasure', 'cov_to_corr', 'prec_to_partial',
           'GroupSparseCovariance', 'GroupSparseCovarianceCV',
<<<<<<< HEAD
           'group_sparse_covariance', 'cov_to_corr', 'prec_to_partial',
           'ReNA']
=======
           'group_sparse_covariance']
>>>>>>> 641b6394
<|MERGE_RESOLUTION|>--- conflicted
+++ resolved
@@ -17,9 +17,4 @@
 __all__ = ['sym_matrix_to_vec', 'vec_to_sym_matrix', 'sym_to_vec',
            'ConnectivityMeasure', 'cov_to_corr', 'prec_to_partial',
            'GroupSparseCovariance', 'GroupSparseCovarianceCV',
-<<<<<<< HEAD
-           'group_sparse_covariance', 'cov_to_corr', 'prec_to_partial',
-           'ReNA']
-=======
-           'group_sparse_covariance']
->>>>>>> 641b6394
+           'group_sparse_covariance', 'ReNA']