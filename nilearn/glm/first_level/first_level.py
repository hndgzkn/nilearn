--- conflicted
+++ resolved
@@ -262,15 +262,9 @@
     file_names = []
 
     for event_ in events:
-<<<<<<< HEAD
-        df = pd.read_csv(event_, sep="\t")
-        if "trial_type" not in df.columns:
-            file_names.append(Path(event_).name)
-=======
         events_df = pd.read_csv(event_, sep="\t")
         if "trial_type" not in events_df.columns:
-            file_names.append(os.path.basename(event_))
->>>>>>> 6c130e55
+            file_names.append(Path(event_).name)
 
     if file_names:
         file_names = "\n -".join(file_names)
